# ----------------------------------------------------------------------
# Numenta Platform for Intelligent Computing (NuPIC)
# Copyright (C) 2019, Numenta, Inc.  Unless you have an agreement
# with Numenta, Inc., for a separate license for this software code, the
# following terms and conditions apply:
#
# This program is free software: you can redistribute it and/or modify
# it under the terms of the GNU Affero Public License version 3 as
# published by the Free Software Foundation.
#
# This program is distributed in the hope that it will be useful,
# but WITHOUT ANY WARRANTY; without even the implied warranty of
# MERCHANTABILITY or FITNESS FOR A PARTICULAR PURPOSE.
# See the GNU Affero Public License for more details.
#
# You should have received a copy of the GNU Affero Public License
# along with this program.  If not, see http://www.gnu.org/licenses.
#
# http://numenta.org/licenses/
# ----------------------------------------------------------------------
import abc

import numpy as np
import torch
import torch.nn as nn

import nupic.torch.functions as F
from nupic.torch.duty_cycle_metrics import binary_entropy, max_entropy


def update_boost_strength(m):
    """Function used to update KWinner modules boost strength. This is typically done
    during training at the beginning of each epoch.

    Call using :meth:`torch.nn.Module.apply` after each epoch if required
    For example: ``m.apply(update_boost_strength)``

    :param m: KWinner module
    """
    if isinstance(m, KWinnersBase):
        m.update_boost_strength()


class KWinnersBase(nn.Module, metaclass=abc.ABCMeta):
    """Base KWinners class.

    :param percent_on:
      The activity of the top k = percent_on * number of input units will be
      allowed to remain, the rest are set to zero.
    :type percent_on: float

    :param k_inference_factor:
      During inference (training=False) we increase percent_on by this factor.
      percent_on * k_inference_factor must be strictly less than 1.0, ideally much
      lower than 1.0
    :type k_inference_factor: float

    :param boost_strength:
      boost strength (0.0 implies no boosting). Must be >= 0.0
    :type boost_strength: float

    :param boost_strength_factor:
      Boost strength factor to use [0..1]
    :type boost_strength_factor: float

    :param duty_cycle_period:
      The period used to calculate duty cycles
    :type duty_cycle_period: int
    """

    def __init__(
        self,
        percent_on,
        k_inference_factor=1.0,
        boost_strength=1.0,
        boost_strength_factor=1.0,
        duty_cycle_period=1000,
    ):
        super(KWinnersBase, self).__init__()
        assert boost_strength >= 0.0
        assert 0.0 <= boost_strength_factor <= 1.0
        assert 0.0 < percent_on < 1.0
        assert 0.0 < percent_on * k_inference_factor < 1.0

        self.percent_on = percent_on
        self.percent_on_inference = percent_on * k_inference_factor
        self.k_inference_factor = k_inference_factor
        self.learning_iterations = 0
        self.n = 0
        self.k = 0
        self.k_inference = 0

        # Boosting related parameters. Put boost_strength in a buffer so that it
        # is saved in the state_dict. Keep a copy that remains a Python float so
        # that its value can be accessed in 'if' statements without blocking to
        # fetch from GPU memory.
        self.register_buffer("boost_strength", torch.tensor(boost_strength,
                                                            dtype=torch.float))
        self._cached_boost_strength = boost_strength

        self.boost_strength_factor = boost_strength_factor
        self.duty_cycle_period = duty_cycle_period

    def _load_from_state_dict(self, *args, **kwargs):
        super()._load_from_state_dict(*args, **kwargs)
        self._cached_boost_strength = self.boost_strength.item()

    def extra_repr(self):
        return (
            "n={0}, percent_on={1}, boost_strength={2}, boost_strength_factor={3}, "
            "k_inference_factor={4}, duty_cycle_period={5}".format(
                self.n, self.percent_on, self._cached_boost_strength,
                self.boost_strength_factor, self.k_inference_factor,
                self.duty_cycle_period
            )
        )

    @abc.abstractmethod
    def update_duty_cycle(self, x):
        r"""Updates our duty cycle estimates with the new value. Duty cycles are
        updated according to the following formula:

        .. math::
            dutyCycle = \frac{dutyCycle \times \left( period - batchSize \right)
                                + newValue}{period}

        :param x:
          Current activity of each unit
        """
        raise NotImplementedError

    def update_boost_strength(self):
        """Update boost strength by multiplying by the boost strength factor.
        This is typically done during training at the beginning of each epoch.
        """
        self._cached_boost_strength *= self.boost_strength_factor
        self.boost_strength.fill_(self._cached_boost_strength)

    def entropy(self):
        """Returns the current total entropy of this layer."""
        _, entropy = binary_entropy(self.duty_cycle)
        return entropy

    def max_entropy(self):
        """Returns the maximum total entropy we can expect from this layer."""
        return max_entropy(self.n, int(self.n * self.percent_on))


class KWinners(KWinnersBase):
    """Applies K-Winner function to the input tensor.

    See :class:`htmresearch.frameworks.pytorch.functions.k_winners`

    :param n:
      Number of units
    :type n: int

    :param percent_on:
      The activity of the top k = percent_on * n will be allowed to remain, the
      rest are set to zero.
    :type percent_on: float

    :param k_inference_factor:
      During inference (training=False) we increase percent_on by this factor.
      percent_on * k_inference_factor must be strictly less than 1.0, ideally much
      lower than 1.0
    :type k_inference_factor: float

    :param boost_strength:
      boost strength (0.0 implies no boosting).
    :type boost_strength: float

    :param boost_strength_factor:
      Boost strength factor to use [0..1]
    :type boost_strength_factor: float

    :param duty_cycle_period:
      The period used to calculate duty cycles
    :type duty_cycle_period: int

    :param break_ties:
        Whether to use a strict k-winners. Using break_ties=False is faster but
        may occasionally result in more than k active units.
    :type break_ties: bool

    :param relu:
        This will simulate the effect of having a ReLU before the KWinners.
    :type relu: bool

    :param inplace:
       Modify the input in-place.
    :type inplace: bool
    """

    def __init__(
        self,
        n,
        percent_on,
        k_inference_factor=1.5,
        boost_strength=1.0,
        boost_strength_factor=0.9,
        duty_cycle_period=1000,
        break_ties=True,
        relu=False,
        inplace=False,
    ):

        super(KWinners, self).__init__(
            percent_on=percent_on,
            k_inference_factor=k_inference_factor,
            boost_strength=boost_strength,
            boost_strength_factor=boost_strength_factor,
            duty_cycle_period=duty_cycle_period,
        )

        self.break_ties = break_ties
        self.inplace = inplace
        self.relu = relu

        self.n = n
        self.k = int(round(n * percent_on))
        self.k_inference = int(self.k * self.k_inference_factor)
        self.register_buffer("duty_cycle", torch.zeros(self.n))

    def forward(self, x):

        if self.training:
<<<<<<< HEAD
            x = F.kwinners(x, self.duty_cycle, self.k, self.boost_strength,
                           self.break_ties, self.relu, self.inplace)
            self.update_duty_cycle(x)
        else:
            x = F.kwinners(x, self.duty_cycle, self.k_inference,
                           self.boost_strength, self.break_ties, self.relu,
                           self.inplace)
=======
            x = F.KWinners.apply(x, self.duty_cycle, self.k,
                                 self._cached_boost_strength)
            self.update_duty_cycle(x)
        else:
            x = F.KWinners.apply(x, self.duty_cycle, self.k_inference,
                                 self._cached_boost_strength)
>>>>>>> fc409b68

        return x

    def update_duty_cycle(self, x):
        batch_size = x.shape[0]
        self.learning_iterations += batch_size
        period = min(self.duty_cycle_period, self.learning_iterations)
        self.duty_cycle.mul_(period - batch_size)
        self.duty_cycle.add_(x.gt(0).sum(dim=0, dtype=torch.float))
        self.duty_cycle.div_(period)

    def extra_repr(self):
        s = super().extra_repr()
        s += f", break_ties={self.break_ties}"
        if self.relu:
            s += ", relu=True"
        if self.inplace:
            s += ", inplace=True"
        return s


class KWinners2d(KWinnersBase):
    """
    Applies K-Winner function to the input tensor.

    See :class:`htmresearch.frameworks.pytorch.functions.k_winners2d`

    :param channels:
      Number of channels (filters) in the convolutional layer.
    :type channels: int

    :param percent_on:
      The activity of the top k = percent_on * number of input units will be
      allowed to remain, the rest are set to zero.
    :type percent_on: float

    :param k_inference_factor:
      During inference (training=False) we increase percent_on by this factor.
      percent_on * k_inference_factor must be strictly less than 1.0, ideally much
      lower than 1.0
    :type k_inference_factor: float

    :param boost_strength:
      boost strength (0.0 implies no boosting).
    :type boost_strength: float

    :param boost_strength_factor:
      Boost strength factor to use [0..1]
    :type boost_strength_factor: float

    :param duty_cycle_period:
      The period used to calculate duty cycles
    :type duty_cycle_period: int

    :param local:
        Whether or not to choose the k-winners locally (across the channels
        at each location) or globally (across the whole input and across
        all channels).
    :type local: bool

    :param break_ties:
        Whether to use a strict k-winners. Using break_ties=False is faster but
        may occasionally result in more than k active units.
    :type break_ties: bool

    :param relu:
        This will simulate the effect of having a ReLU before the KWinners.
    :type relu: bool

    :param inplace:
       Modify the input in-place.
    :type inplace: bool
    """

    def __init__(
        self,
        channels,
        percent_on=0.1,
        k_inference_factor=1.5,
        boost_strength=1.0,
        boost_strength_factor=0.9,
        duty_cycle_period=1000,
        local=False,
        break_ties=True,
        relu=False,
        inplace=False,
    ):

        super(KWinners2d, self).__init__(
            percent_on=percent_on,
            k_inference_factor=k_inference_factor,
            boost_strength=boost_strength,
            boost_strength_factor=boost_strength_factor,
            duty_cycle_period=duty_cycle_period,
        )

        self.channels = channels
        self.local = local
        self.break_ties = break_ties
        self.inplace = inplace
        self.relu = relu
        if local:
            self.k = int(round(self.channels * self.percent_on))
            self.k_inference = int(round(self.channels * self.percent_on_inference))

        self.register_buffer("duty_cycle", torch.zeros((1, channels, 1, 1)))

    def forward(self, x):

        if self.n == 0:
            self.n = np.prod(x.shape[1:])
            if not self.local:
                self.k = int(round(self.n * self.percent_on))
                self.k_inference = int(round(self.n * self.percent_on_inference))

        if self.training:
<<<<<<< HEAD
            x = F.kwinners2d(x, self.duty_cycle, self.k, self.boost_strength,
                             self.local, self.break_ties, self.relu,
                             self.inplace)
            self.update_duty_cycle(x)
        else:
            x = F.kwinners2d(x, self.duty_cycle, self.k_inference,
                             self.boost_strength, self.local, self.break_ties,
                             self.relu, self.inplace)
=======
            x = self.kwinner_function(x, self.duty_cycle, self.k,
                                      self._cached_boost_strength)
            self.update_duty_cycle(x)
        else:
            x = self.kwinner_function(x, self.duty_cycle, self.k_inference,
                                      self._cached_boost_strength)
>>>>>>> fc409b68

        return x

    def update_duty_cycle(self, x):
        batch_size = x.shape[0]
        self.learning_iterations += batch_size

        scale_factor = float(x.shape[2] * x.shape[3])
        period = min(self.duty_cycle_period, self.learning_iterations)
        self.duty_cycle.mul_(period - batch_size)
        s = x.gt(0).sum(dim=(0, 2, 3), dtype=torch.float) / scale_factor
        self.duty_cycle.reshape(-1).add_(s)
        self.duty_cycle.div_(period)

    def entropy(self):
        entropy = super(KWinners2d, self).entropy()
        return entropy * self.n / self.channels

    def extra_repr(self):
        s = (f"channels={self.channels}, local={self.local}"
             f", break_ties={self.break_ties}")
        if self.relu:
            s += ", relu=True"
        if self.inplace:
            s += ", inplace=True"
        s += ", {}".format(super().extra_repr())
        return s<|MERGE_RESOLUTION|>--- conflicted
+++ resolved
@@ -225,22 +225,13 @@
     def forward(self, x):
 
         if self.training:
-<<<<<<< HEAD
-            x = F.kwinners(x, self.duty_cycle, self.k, self.boost_strength,
+            x = F.kwinners(x, self.duty_cycle, self.k, self._cached_boost_strength,
                            self.break_ties, self.relu, self.inplace)
             self.update_duty_cycle(x)
         else:
             x = F.kwinners(x, self.duty_cycle, self.k_inference,
-                           self.boost_strength, self.break_ties, self.relu,
+                           self._cached_boost_strength, self.break_ties, self.relu,
                            self.inplace)
-=======
-            x = F.KWinners.apply(x, self.duty_cycle, self.k,
-                                 self._cached_boost_strength)
-            self.update_duty_cycle(x)
-        else:
-            x = F.KWinners.apply(x, self.duty_cycle, self.k_inference,
-                                 self._cached_boost_strength)
->>>>>>> fc409b68
 
         return x
 
@@ -357,23 +348,14 @@
                 self.k_inference = int(round(self.n * self.percent_on_inference))
 
         if self.training:
-<<<<<<< HEAD
-            x = F.kwinners2d(x, self.duty_cycle, self.k, self.boost_strength,
-                             self.local, self.break_ties, self.relu,
-                             self.inplace)
+            x = F.kwinners2d(x, self.duty_cycle, self.k,
+                             self._cached_boost_strength, self.local,
+                             self.break_ties, self.relu, self.inplace)
             self.update_duty_cycle(x)
         else:
             x = F.kwinners2d(x, self.duty_cycle, self.k_inference,
-                             self.boost_strength, self.local, self.break_ties,
-                             self.relu, self.inplace)
-=======
-            x = self.kwinner_function(x, self.duty_cycle, self.k,
-                                      self._cached_boost_strength)
-            self.update_duty_cycle(x)
-        else:
-            x = self.kwinner_function(x, self.duty_cycle, self.k_inference,
-                                      self._cached_boost_strength)
->>>>>>> fc409b68
+                             self._cached_boost_strength, self.local,
+                             self.break_ties, self.relu, self.inplace)
 
         return x
 
